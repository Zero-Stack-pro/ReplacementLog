// Основной JavaScript файл для системы сменного журнала

console.log('main.js загружен, jQuery доступен:', typeof $ !== 'undefined');
console.log('Текущий путь:', window.location.pathname);

$(document).ready(function () {
    console.log('DOM загружен, инициализация компонентов...');
    // Инициализация всех компонентов
    initThemeToggle();
    initNotifications();
    initTaskStatusUpdates();
    initFileUploads();
    initFilters();
    initTooltips();
    initAutoRefresh();
    console.log('Все компоненты инициализированы');
});

// Уведомления
function initNotifications() {
    // Обновление счетчика уведомлений
    function updateNotificationCount() {
        console.log('Обновляем счетчик уведомлений...');
        $.ajax({
            url: '/api/notifications/count/?t=' + new Date().getTime(),
            method: 'GET',
            cache: false,
            headers: {
                'Cache-Control': 'no-cache',
                'Pragma': 'no-cache'
            },
            success: function (response) {
                console.log('Получен ответ для счетчика:', response);
                var countElement = $('#notification-count');
                console.log('Элемент счетчика найден:', countElement.length > 0);

                if (response.count > 0) {
                    countElement.text(response.count).show();
                    console.log('Счетчик обновлен на:', response.count);
                } else {
                    countElement.hide();
                    console.log('Счетчик скрыт (нет уведомлений)');
                }
            },
            error: function (xhr, status, error) {
                console.log('Ошибка при обновлении счетчика:', xhr, status, error);
            }
        });
    }

    // Загрузка уведомлений в выпадающее меню
    function loadNotifications() {
        $.ajax({
            url: '/api/notifications/recent/?t=' + new Date().getTime(),
            method: 'GET',
            cache: false,
            success: function (response) {
                var menu = $('#notifications-menu');
                menu.find('.dropdown-item:not(:last)').remove();

                if (response.notifications.length > 0) {
                    response.notifications.forEach(function (notification) {
                        var item = $('<li><a class="dropdown-item notification-item" href="#"></a></li>');
                        var statusClass = notification.is_read ? 'text-muted' : 'fw-bold';
                        item.find('a').html(
                            '<div class="' + statusClass + '">' +
                            '<strong>' + notification.title + '</strong><br>' +
                            '<small class="text-muted">' + notification.message + '</small>' +
                            '</div>'
                        );
                        menu.find('.dropdown-divider').before(item);
                    });
                } else {
                    var item = $('<li><span class="dropdown-item text-muted">Нет новых уведомлений</span></li>');
                    menu.find('.dropdown-divider').before(item);
                }
            }
        });
    }

    // Обновление секции уведомлений на дашборде
    function updateDashboardNotifications() {
        // Обновляем только если мы на дашборде
        if (window.location.pathname === '/' || window.location.pathname.includes('dashboard')) {
            // Обновляем счетчик и выпадающее меню
            updateNotificationCount();
            loadNotifications();

            // Обновляем секцию уведомлений на дашборде только при необходимости
            // (например, после отметки уведомлений)
        }
    }

    // Обновление секции уведомлений на дашборде через AJAX
    function updateDashboardNotificationsSection() {
        console.log('Обновляем секцию уведомлений на дашборде...');

        $.ajax({
            url: '/api/notifications/recent/?t=' + new Date().getTime(),
            method: 'GET',
            cache: false,
            success: function (response) {
                console.log('Получены уведомления:', response);

                // Ищем карточку уведомлений по более точному селектору
                var notificationsCard = $('.card').filter(function () {
                    var headerText = $(this).find('.card-header').text();
                    console.log('Проверяем карточку:', headerText);
                    return headerText.includes('Уведомления');
                });

                console.log('Найдена карточка уведомлений:', notificationsCard.length);

                if (notificationsCard.length === 0) {
                    console.log('Карточка уведомлений не найдена, пробуем другой селектор...');
                    // Попробуем найти по классу или другим признакам
                    notificationsCard = $('.card').has('.card-header:contains("Уведомления")');
                    console.log('Альтернативный поиск:', notificationsCard.length);
                }

                if (notificationsCard.length === 0) {
                    console.log('Карточка уведомлений не найдена, пропускаем обновление');
                    return;
                }

                var cardBody = notificationsCard.find('.card-body');
                console.log('Найден card-body:', cardBody.length);

                if (response.notifications && response.notifications.length > 0) {
                    var notificationsHtml = '';
                    response.notifications.forEach(function (notification) {
                        var isRead = notification.is_read;
                        var statusClass = isRead ? 'text-muted' : 'fw-bold';
                        var newBadge = isRead ? '' : '<span class="badge bg-danger">Новое</span>';
                        var markReadButton = isRead ? '' :
                            '<button class="btn btn-sm btn-outline-success mark-read ms-2" ' +
                            'data-notification-id="' + notification.id + '" ' +
                            'title="Отметить как прочитанное">' +
                            '<i class="bi bi-check-lg"></i></button>';

                        notificationsHtml +=
                            '<div class="notification-item mb-3 p-3 border-start border-warning border-4 bg-light">' +
                            '<div class="d-flex justify-content-between align-items-start">' +
                            '<div class="flex-grow-1">' +
                            '<h6 class="mb-1 ' + statusClass + '">' + notification.title + '</h6>' +
                            '<p class="mb-2 text-muted">' + notification.message + '</p>' +
                            '<div class="d-flex justify-content-between align-items-center">' +
                            '<small class="text-muted"><i class="bi bi-clock"></i> ' + notification.sent_at + ' назад</small>' +
                            '<div class="d-flex align-items-center gap-2">' + newBadge + '</div>' +
                            '</div></div>' + markReadButton + '</div></div>';
                    });

                    cardBody.html(notificationsHtml);
                    console.log('Уведомления обновлены');
                } else {
                    cardBody.html('<div class="text-center py-4"><i class="bi bi-bell-slash text-muted" style="font-size: 2rem;"></i><p class="text-muted mt-2">Нет новых уведомлений</p></div>');
                    console.log('Показываем сообщение об отсутствии уведомлений');
                }
            },
            error: function (xhr, status, error) {
                console.log('Ошибка при загрузке уведомлений:', xhr, status, error);
            }
        });
    }

    // Отметить уведомление как прочитанное
    $(document).on('click', '.mark-read', function () {
        var notificationId = $(this).data('notification-id');
        var button = $(this);

        console.log('Кнопка нажата, notificationId:', notificationId);
        console.log('CSRF токен:', getCSRFToken());

        $.ajax({
            url: '/notifications/' + notificationId + '/read/',
            method: 'POST',
            headers: {
                'X-CSRFToken': getCSRFToken()
            },
            success: function (response) {
                console.log('Успешный ответ:', response);
                if (response.success) {
                    // Находим родительский элемент уведомления
                    var notificationElement = button.closest('.notification-item');
                    console.log('Найденный элемент уведомления:', notificationElement);
                    if (notificationElement.length > 0) {
                        notificationElement.fadeOut(300, function () {
                            $(this).remove();

                            // Проверяем, остались ли еще уведомления в секции уведомлений
                            var notificationsCard = button.closest('.card');
                            var remainingNotifications = notificationsCard.find('.notification-item').length;
                            console.log('Оставшиеся уведомления:', remainingNotifications);
                            if (remainingNotifications === 0) {
                                // Если уведомлений больше нет, показываем сообщение только в карточке уведомлений
<<<<<<< HEAD
                                var cardBody = notificationsCard.find('.card-body');
                                if (cardBody.length > 0) {
                                    cardBody.html('<div class="text-center py-4"><i class="bi bi-bell-slash text-muted" style="font-size: 2rem;"></i><p class="text-muted mt-2">Нет новых уведомлений</p></div>');
=======
                                var notificationsCard = $('#notifications-card');
                                if (notificationsCard.length > 0) {
                                    var cardBody = notificationsCard.find('.card-body');
                                    if (cardBody.length > 0) {
                                        cardBody.html('<div class="text-center py-4"><i class="bi bi-bell-slash text-muted" style="font-size: 2rem;"></i><p class="text-muted mt-2">Нет новых уведомлений</p></div>');
                                    }
>>>>>>> 56f3a0ff
                                }
                            }
                        });
                    } else {
                        // Если нет отдельного блока, скрываем только кнопку
                        button.fadeOut(300, function () {
                            $(this).remove();
                        });
                    }

                    // Принудительно обновляем счетчик после небольшой задержки
                    setTimeout(function () {
                        updateNotificationCount();
                        loadNotifications();
                        // Обновляем секцию уведомлений только если мы на дашборде
                        if (window.location.pathname === '/' || window.location.pathname.includes('dashboard')) {
                            updateDashboardNotificationsSection();
                        }
                    }, 100);
                }
            },
            error: function (xhr, status, error) {
                console.log('Ошибка AJAX:', xhr, status, error);
                console.log('Статус ответа:', xhr.status);
                console.log('Текст ответа:', xhr.responseText);

                if (xhr.status === 403) {
                    showAlert('Ошибка CSRF токена. Попробуйте обновить страницу.', 'danger');
                } else {
                    // В случае ошибки показываем уведомление пользователю
                    showAlert('Ошибка при отметке уведомления как прочитанного', 'danger');
                }
            }
        });
    });

    // Отметить все уведомления как прочитанные
    console.log('Регистрируем обработчик для .mark-all-read');
    $(document).on('click', '.mark-all-read', function () {
        console.log('Кнопка "Отметить все как прочитанные" нажата');
        var button = $(this);
        var cardBody = button.closest('.card').find('.card-body');
        var allNotifications = cardBody.find('.notification-item');

        console.log('Найдено уведомлений:', allNotifications.length);
        console.log('Кнопка найдена:', button.length > 0);
        console.log('Card body найдена:', cardBody.length > 0);

        if (allNotifications.length === 0) {
            showAlert('Нет уведомлений для отметки', 'info');
            return;
        }

        // Показываем индикатор загрузки
        button.prop('disabled', true).html('<i class="bi bi-hourglass-split"></i> Обработка...');

        // Получаем все ID уведомлений
        var notificationIds = [];
        allNotifications.each(function () {
            var markReadButton = $(this).find('.mark-read');
            var id = markReadButton.data('notification-id');
            console.log('Найден ID уведомления:', id);
            if (id) notificationIds.push(id);
        });

        console.log('Всего ID для отметки:', notificationIds);

        // Отправляем запрос для отметки всех уведомлений
        $.ajax({
            url: '/notifications/mark-all-read/',
            method: 'POST',
            headers: {
                'X-CSRFToken': getCSRFToken(),
                'Content-Type': 'application/json'
            },
            data: JSON.stringify({
                notification_ids: notificationIds
            }),
            success: function (response) {
                console.log('Ответ сервера:', response);
                if (response.success) {
                    // Скрываем все уведомления
                    allNotifications.fadeOut(300, function () {
                        $(this).remove();

                        // Показываем сообщение об отсутствии уведомлений только в карточке уведомлений
                        var notificationsCard = $('#notifications-card');
                        if (notificationsCard.length > 0) {
                            var notificationsCardBody = notificationsCard.find('.card-body');
                            if (notificationsCardBody.length > 0) {
                                notificationsCardBody.html('<div class="text-center py-4"><i class="bi bi-bell-slash text-muted" style="font-size: 2rem;"></i><p class="text-muted mt-2">Нет новых уведомлений</p></div>');
                            }
                        }
                    });

                    // Скрываем кнопку "Отметить все как прочитанные"
                    button.fadeOut(300, function () {
                        $(this).remove();
                    });

                    showAlert('Все уведомления отмечены как прочитанные', 'success');

                    // Принудительно обновляем счетчик после небольшой задержки
                    setTimeout(function () {
                        updateNotificationCount();
                        loadNotifications();
                        // Обновляем секцию уведомлений только если мы на дашборде
                        if (window.location.pathname === '/' || window.location.pathname.includes('dashboard')) {
                            updateDashboardNotificationsSection();
                        }
                    }, 100);
                } else {
                    showAlert('Ошибка при отметке уведомлений: ' + (response.error || 'Неизвестная ошибка'), 'danger');
                }
            },
            error: function (xhr, status, error) {
                console.log('Ошибка AJAX:', xhr, status, error);
                console.log('Статус ответа:', xhr.status);
                console.log('Текст ответа:', xhr.responseText);
                showAlert('Ошибка при отметке уведомлений', 'danger');
            },
            complete: function () {
                button.prop('disabled', false).html('<i class="bi bi-check-all"></i> Отметить все как прочитанные');
            }
        });
    });

    // Обновление каждые 30 секунд
    setInterval(function () {
        updateNotificationCount();
        loadNotifications();
    }, 30000);

    // Инициализация
    updateNotificationCount();
    loadNotifications();

    // Проверяем, есть ли уведомления на дашборде
    // Убираем автоматическое обновление при загрузке, чтобы не перезаписывать серверные данные
    // if (window.location.pathname === '/' || window.location.pathname.includes('dashboard')) {
    //     console.log('Мы на дашборде, проверяем уведомления...');
    //     updateDashboardNotificationsSection();
    // }

    // Дополнительная проверка привязки обработчика
    console.log('Количество кнопок .mark-all-read на странице:', $('.mark-all-read').length);
    $('.mark-all-read').each(function (index) {
        console.log('Кнопка', index + 1, 'найдена:', $(this).text().trim());

        // Добавляем обработчик напрямую к кнопке
        $(this).on('click', function (e) {
            e.preventDefault();
            console.log('Прямой обработчик сработал для кнопки', index + 1);

            // Вызываем основную логику
            var button = $(this);
            var cardBody = button.closest('.card').find('.card-body');
            var allNotifications = cardBody.find('.notification-item');

            console.log('Найдено уведомлений:', allNotifications.length);

            if (allNotifications.length === 0) {
                showAlert('Нет уведомлений для отметки', 'info');
                return;
            }

            // Показываем индикатор загрузки
            button.prop('disabled', true).html('<i class="bi bi-hourglass-split"></i> Обработка...');

            // Получаем все ID уведомлений
            var notificationIds = [];
            allNotifications.each(function () {
                var markReadButton = $(this).find('.mark-read');
                var id = markReadButton.data('notification-id');
                console.log('Найден ID уведомления:', id);
                if (id) notificationIds.push(id);
            });

            console.log('Всего ID для отметки:', notificationIds);

            // Отправляем запрос для отметки всех уведомлений
            $.ajax({
                url: '/notifications/mark-all-read/',
                method: 'POST',
                headers: {
                    'X-CSRFToken': getCSRFToken(),
                    'Content-Type': 'application/json'
                },
                data: JSON.stringify({
                    notification_ids: notificationIds
                }),
                success: function (response) {
                    console.log('Ответ сервера:', response);
                    if (response.success) {
                        // Скрываем все уведомления
                        allNotifications.fadeOut(300, function () {
                            $(this).remove();

                            // Показываем сообщение об отсутствии уведомлений только в карточке уведомлений
                            var notificationsCard = $('#notifications-card');
                            if (notificationsCard.length > 0) {
                                var notificationsCardBody = notificationsCard.find('.card-body');
                                if (notificationsCardBody.length > 0) {
                                    notificationsCardBody.html('<div class="text-center py-4"><i class="bi bi-bell-slash text-muted" style="font-size: 2rem;"></i><p class="text-muted mt-2">Нет новых уведомлений</p></div>');
                                }
                            }
                        });

                        // Скрываем кнопку "Отметить все как прочитанные"
                        button.fadeOut(300, function () {
                            $(this).remove();
                        });

                        showAlert('Все уведомления отмечены как прочитанные', 'success');

                        // Принудительно обновляем счетчик после небольшой задержки
                        setTimeout(function () {
                            updateNotificationCount();
                            loadNotifications();
                        }, 100);
                    } else {
                        showAlert('Ошибка при отметке уведомлений: ' + (response.error || 'Неизвестная ошибка'), 'danger');
                    }
                },
                error: function (xhr, status, error) {
                    console.log('Ошибка AJAX:', xhr, status, error);
                    console.log('Статус ответа:', xhr.status);
                    console.log('Текст ответа:', xhr.responseText);
                    showAlert('Ошибка при отметке уведомлений', 'danger');
                },
                complete: function () {
                    button.prop('disabled', false).html('<i class="bi bi-check-all"></i> Отметить все как прочитанные');
                }
            });
        });
    });
}

// Обновление статуса заданий
function initTaskStatusUpdates() {
    $('.task-status-select').change(function () {
        var taskId = $(this).data('task-id');
        var newStatus = $(this).val();
        var select = $(this);

        // Показываем индикатор загрузки
        select.prop('disabled', true);
        select.after('<span class="loading ms-2"></span>');

        $.ajax({
            url: '/api/tasks/' + taskId + '/status/',
            method: 'POST',
            headers: {
                'X-CSRFToken': getCSRFToken(),
                'Content-Type': 'application/json'
            },
            data: JSON.stringify({
                status: newStatus
            }),
            success: function (response) {
                if (response.success) {
                    // Обновляем бейдж статуса
                    var badge = select.closest('.task-item').find('.status-badge');
                    badge.removeClass().addClass('badge status-badge bg-' + getStatusColor(newStatus));
                    badge.text(getStatusText(newStatus));

                    // Показываем уведомление
                    showAlert('Статус задания обновлен', 'success');
                } else {
                    showAlert('Ошибка при обновлении статуса', 'danger');
                    // Возвращаем предыдущее значение
                    select.val(select.data('original-value'));
                }
            },
            error: function () {
                showAlert('Ошибка при обновлении статуса', 'danger');
                select.val(select.data('original-value'));
            },
            complete: function () {
                select.prop('disabled', false);
                select.siblings('.loading').remove();
            }
        });
    });
}

// Загрузка файлов
function initFileUploads() {
    $('.file-upload').change(function () {
        var file = this.files[0];
        var input = $(this);
        var preview = input.siblings('.file-preview');

        if (file) {
            // Показываем информацию о файле
            var fileInfo = $('<div class="file-info p-2 border rounded mb-2"></div>');
            fileInfo.html(
                '<i class="bi bi-file-earmark"></i> ' + file.name +
                ' <small class="text-muted">(' + formatFileSize(file.size) + ')</small>' +
                '<button type="button" class="btn btn-sm btn-outline-danger ms-2 remove-file">' +
                '<i class="bi bi-x"></i></button>'
            );

            preview.html(fileInfo);

            // Обработка удаления файла
            fileInfo.find('.remove-file').click(function () {
                input.val('');
                preview.empty();
            });
        }
    });
}

// Фильтры
function initFilters() {
    $('.filter-form').on('submit', function (e) {
        e.preventDefault();

        var form = $(this);
        var url = new URL(window.location);
        var formData = new FormData(form[0]);

        // Очищаем параметры URL
        url.search = '';

        // Добавляем параметры формы
        for (var pair of formData.entries()) {
            if (pair[1]) {
                url.searchParams.append(pair[0], pair[1]);
            }
        }

        // Переходим на новую страницу
        window.location.href = url.toString();
    });

    // Сброс фильтров
    $('.reset-filters').click(function () {
        window.location.href = window.location.pathname;
    });
}

// Подсказки
function initTooltips() {
    var tooltipTriggerList = [].slice.call(document.querySelectorAll('[data-bs-toggle="tooltip"]'));
    var tooltipList = tooltipTriggerList.map(function (tooltipTriggerEl) {
        return new bootstrap.Tooltip(tooltipTriggerEl);
    });
}

function initAutoRefresh() {
    // Автообновление каждые 5 минут (300000 мс), если пользователь не активен
    // Исключаем страницы с формами, чтобы не мешать пользователю
    const currentPath = window.location.pathname;

    const isFormPage = currentPath.includes('/create/') ||
        currentPath.includes('/edit/') ||
        currentPath.includes('/form/') ||
        currentPath.includes('/add/');

    const shouldAutoRefresh = (currentPath.includes('/shifts/') || currentPath.includes('/tasks/') ||
        currentPath.includes('/projects/') || currentPath.includes('/notes/') ||
        currentPath.includes('/materials/') || currentPath === '/');

    if ((currentPath.includes('/shifts/') || currentPath.includes('/tasks/') ||
        currentPath.includes('/projects/') || currentPath.includes('/notes/') ||
        currentPath.includes('/materials/') || currentPath === '/') && !isFormPage) {
        console.log('🔄 Автообновление включено (5 мин. неактивности)');
        let lastActivityTime = Date.now();

        // Обновляем метку времени при любой активности
        const activityEvents = ['mousemove', 'keydown', 'scroll', 'click', 'touchstart'];

        activityEvents.forEach(event => {
            document.addEventListener(event, () => {
                lastActivityTime = Date.now();
            });
        });

        setInterval(function () {
            const now = Date.now();
            const inactiveTime = now - lastActivityTime;
            const remainingTime = 300000 - inactiveTime;
            const minutesLeft = Math.ceil(remainingTime / 60000);

            // Выводим информацию в консоль каждую минуту
            console.log(`🕐 Автообновление: ${minutesLeft} мин. до перезагрузки (неактивность: ${Math.round(inactiveTime / 1000)} сек.)`);

            // Проверяем, что вкладка активна и пользователь был неактивен как минимум 5 минут
            if (!document.hidden && inactiveTime >= 300000) {
                console.log('🔄 Автообновление страницы из-за неактивности');
                location.reload();
            }
        }, 60000); // Проверяем каждую минуту
    }
}


// Утилиты
function getCSRFToken() {
    var token = $('[name=csrfmiddlewaretoken]').val();
    if (!token) {
        token = $('meta[name=csrf-token]').attr('content');
    }
    console.log('CSRF Token found:', token);
    return token;
}

function showAlert(message, type) {
    var alert = $('<div class="alert alert-' + type + ' alert-dismissible fade show" role="alert">' +
        message +
        '<button type="button" class="btn-close" data-bs-dismiss="alert"></button>' +
        '</div>');

    $('.messages').append(alert);

    // Автоматически скрываем через 5 секунд
    setTimeout(function () {
        alert.alert('close');
    }, 5000);
}

function formatFileSize(bytes) {
    if (bytes === 0) return '0 B';

    var k = 1024;
    var sizes = ['B', 'KB', 'MB', 'GB'];
    var i = Math.floor(Math.log(bytes) / Math.log(k));

    return parseFloat((bytes / Math.pow(k, i)).toFixed(1)) + ' ' + sizes[i];
}

function getStatusColor(status) {
    var colors = {
        'pending': 'warning',
        'in_progress': 'info',
        'completed': 'success',
        'cancelled': 'danger'
    };
    return colors[status] || 'secondary';
}

function getStatusText(status) {
    var texts = {
        'pending': 'Ожидает',
        'in_progress': 'В работе',
        'completed': 'Завершено',
        'cancelled': 'Отменено'
    };
    return texts[status] || status;
}

function getPriorityColor(priority) {
    var colors = {
        1: 'success',
        2: 'info',
        3: 'warning',
        4: 'danger'
    };
    return colors[priority] || 'secondary';
}

// Экспорт в Excel
function exportToExcel(tableId, filename) {
    var table = document.getElementById(tableId);
    var wb = XLSX.utils.table_to_book(table, { sheet: "Sheet1" });
    XLSX.writeFile(wb, filename + '.xlsx');
}

// Экспорт в PDF
function exportToPDF(elementId, filename) {
    var element = document.getElementById(elementId);
    html2pdf().from(element).save(filename + '.pdf');
}

// Поиск
function initSearch() {
    $('.search-input').on('input', function () {
        var query = $(this).val().toLowerCase();
        var table = $(this).closest('.table-container').find('table tbody tr');

        table.each(function () {
            var text = $(this).text().toLowerCase();
            if (text.includes(query)) {
                $(this).show();
            } else {
                $(this).hide();
            }
        });
    });
}

// Сортировка таблиц
function initTableSorting() {
    $('.sortable').click(function () {
        var table = $(this).closest('table');
        var index = $(this).index();
        var rows = table.find('tbody tr').toArray();
        var ascending = $(this).hasClass('asc');

        rows.sort(function (a, b) {
            var aVal = $(a).find('td').eq(index).text();
            var bVal = $(b).find('td').eq(index).text();

            if (ascending) {
                return aVal.localeCompare(bVal);
            } else {
                return bVal.localeCompare(aVal);
            }
        });

        table.find('tbody').empty().append(rows);

        // Обновляем классы сортировки
        table.find('th').removeClass('asc desc');
        $(this).addClass(ascending ? 'desc' : 'asc');
    });
}

// Инициализация дополнительных функций
$(document).ready(function () {
    initSearch();
    initTableSorting();
});

// Переключение темы
function initThemeToggle() {
    // Загружаем сохраненную тему из localStorage
    var savedTheme = localStorage.getItem('theme');
    if (savedTheme) {
        document.documentElement.setAttribute('data-theme', savedTheme);
        updateThemeIcon(savedTheme);
    }

    // Обработчик клика по переключателю темы
    $('#themeToggle').click(function () {
        var currentTheme = document.documentElement.getAttribute('data-theme');
        var newTheme = currentTheme === 'dark' ? 'light' : 'dark';

        // Применяем новую тему
        document.documentElement.setAttribute('data-theme', newTheme);

        // Сохраняем в localStorage
        localStorage.setItem('theme', newTheme);

        // Обновляем иконку
        updateThemeIcon(newTheme);

        // Добавляем анимацию перехода
        $('body').addClass('theme-transition');
        setTimeout(function () {
            $('body').removeClass('theme-transition');
        }, 300);
    });
}

function updateThemeIcon(theme) {
    var icon = $('#themeIcon');
    if (theme === 'dark') {
        icon.removeClass('bi-sun-fill').addClass('bi-moon-fill');
    } else {
        icon.removeClass('bi-moon-fill').addClass('bi-sun-fill');
    }
} <|MERGE_RESOLUTION|>--- conflicted
+++ resolved
@@ -192,19 +192,10 @@
                             var remainingNotifications = notificationsCard.find('.notification-item').length;
                             console.log('Оставшиеся уведомления:', remainingNotifications);
                             if (remainingNotifications === 0) {
-                                // Если уведомлений больше нет, показываем сообщение только в карточке уведомлений
-<<<<<<< HEAD
-                                var cardBody = notificationsCard.find('.card-body');
+                                // Если уведомлений больше нет, показываем сообщение
+                                var cardBody = $('.card-body');
                                 if (cardBody.length > 0) {
                                     cardBody.html('<div class="text-center py-4"><i class="bi bi-bell-slash text-muted" style="font-size: 2rem;"></i><p class="text-muted mt-2">Нет новых уведомлений</p></div>');
-=======
-                                var notificationsCard = $('#notifications-card');
-                                if (notificationsCard.length > 0) {
-                                    var cardBody = notificationsCard.find('.card-body');
-                                    if (cardBody.length > 0) {
-                                        cardBody.html('<div class="text-center py-4"><i class="bi bi-bell-slash text-muted" style="font-size: 2rem;"></i><p class="text-muted mt-2">Нет новых уведомлений</p></div>');
-                                    }
->>>>>>> 56f3a0ff
                                 }
                             }
                         });
